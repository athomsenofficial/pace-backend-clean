--- conflicted
+++ resolved
@@ -26,13 +26,8 @@
             try:
                 if afsc[skill_level_index] >= required_level:
                     return True
-<<<<<<< HEAD
-
-    return False
-=======
             except IndexError:
                 continue
->>>>>>> b6332a6e
 
     return False
 
@@ -122,15 +117,9 @@
                 return False, 'Failed A1C Check.'
         if grade in ('A1C', 'AMN', 'AB'):
             if three_year_tafmsd_check(scod_as_datetime, tafmsd):
-<<<<<<< HEAD
-                return False, 'Over 36 months TIS.'
-        if date_of_rank <= tig_eligibility_month:
-            return False, f'TIG: < {tig_months_required.get(grade)} months'
-=======
                 return False, 'SRA 2 Feb - 31 Mar or 3yr TIS'
         if date_of_rank is None or date_of_rank > tig_eligibility_month:
             return False, f'TIG: < {TIG_MONTHS_REQUIRED.get(grade)} months'
->>>>>>> b6332a6e
         if tafmsd > tafmsd_required_date:
             return False, f'TIS < {TAFMSD.get(grade)} years'
         if hyt_start_date < hyt_date < hyt_end_date:
